[package]
name = "mscheduler"
version = "0.1.4"
edition = "2021"
publish = ["crates-io"]
description = "Use mongodb to schedule task running"
license = "MIT OR Apache-2.0"
# See more keys and their definitions at https://doc.rust-lang.org/cargo/reference/manifest.html

[dependencies]
async-trait = "0"
mongodb = { version = "2", features = [] }
serde = "1"
serde_json = "1"
tokio = { version = "1", features = ["signal", "sync"] }
tokio-util = { version = "0", features = ["time"] }
tracing = { version = "0", features = ["log"] }
futures = "0"
strum = { version = "0", features = ["derive"] }
hostname = { version = "0" }
typed-builder = { version = "0" }
<<<<<<< HEAD
kanal = "0.1.0-pre8"
=======
>>>>>>> 3299b91b
log = "0.4.20"
[dev-dependencies]
#serde_json = "1"
tokio = { version = "1", features = ["rt-multi-thread"] }
env_logger = "0"
test-log = "0"
tracing-subscriber = { version = "0", default-features = false, features = ["env-filter", "fmt"] }<|MERGE_RESOLUTION|>--- conflicted
+++ resolved
@@ -19,10 +19,6 @@
 strum = { version = "0", features = ["derive"] }
 hostname = { version = "0" }
 typed-builder = { version = "0" }
-<<<<<<< HEAD
-kanal = "0.1.0-pre8"
-=======
->>>>>>> 3299b91b
 log = "0.4.20"
 [dev-dependencies]
 #serde_json = "1"

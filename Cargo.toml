--- conflicted
+++ resolved
@@ -2,14 +2,10 @@
 name = "mscheduler"
 version = "0.2.0"
 edition = "2021"
-<<<<<<< HEAD
 repository = "https://github.com/qiaoruntao/mscheduler"
-
-=======
 publish = ["crates-io"]
 description = "Use mongodb to schedule task running"
 license = "MIT OR Apache-2.0"
->>>>>>> 6e8d7843
 # See more keys and their definitions at https://doc.rust-lang.org/cargo/reference/manifest.html
 
 [dependencies]

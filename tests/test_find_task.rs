--- conflicted
+++ resolved
@@ -27,35 +27,13 @@
 
     #[test_log::test(tokio::test)]
     pub async fn test() {
-<<<<<<< HEAD
-        let collection: Collection<Task<i32, i32>> = get_collection_for_test("test_find_task").await;
-        let collection2: Collection<Task<i32, i32>> = get_collection_for_test("test_find_task").await;
-=======
         let collection: Collection<Task<i32, i32>> = init_collection_for_test("test_find_task").await;
         let collection2: Collection<Task<i32, i32>> = init_collection_for_test("test_find_task").await;
->>>>>>> 3299b91b
         // consumer
         let worker_id1 = "aaa";
         let task_consumer = TaskConsumer::create(collection.clone(), TestConsumeFunc {}, TaskConsumerConfig::builder().worker_id(worker_id1).build()).await.expect("failed to create consumer");
         spawn_running_consumer_handler(task_consumer.clone());
         // test: wait for occupy event
-<<<<<<< HEAD
-        let wait4occupy_event_handler = tokio::spawn(async move {
-            while let Ok(event) = receiver.recv().await {
-                match event {
-                    ConsumerEvent::WaitOccupy { key, .. } => {
-                        info!("received key={}", &key);
-                        return key == "111";
-                    }
-                    _ => {}
-                }
-            }
-            false
-        });
-        // producer
-        let task_producer = TaskProducer::create(collection2).expect("failed to create producer");
-
-=======
         let wait4occupy_event_handler = spawn_check_handler(task_consumer.clone(), |event| {
             match event {
                 ConsumerEvent::WaitOccupy { key, .. } => {
@@ -69,18 +47,12 @@
         }, Duration::from_secs(5));
         // producer
         let task_producer = TaskProducer::create(collection2).expect("failed to create producer");
->>>>>>> 3299b91b
 
         // send task
         let send_task_option = SendTaskOption::builder()
             .concurrency_cnt(2_u32)
             .build();
         task_producer.send_task("111", 1, Some(send_task_option)).await.expect("failed to send task");
-<<<<<<< HEAD
-        tokio::time::sleep(Duration::from_secs(5)).await;
-        wait4occupy_event_handler.await;
-=======
->>>>>>> 3299b91b
         // check if ok
         assert!(wait4occupy_event_handler.await.expect("failed to wait 4 event").is_some());
     }
